/*
 * Copyright 2019 the original author or authors.
 *
 * Licensed under the Apache License, Version 2.0 (the "License");
 * you may not use this file except in compliance with the License.
 * You may obtain a copy of the License at
 *
 *      http://www.apache.org/licenses/LICENSE-2.0
 *
 * Unless required by applicable law or agreed to in writing, software
 * distributed under the License is distributed on an "AS IS" BASIS,
 * WITHOUT WARRANTIES OR CONDITIONS OF ANY KIND, either express or implied.
 * See the License for the specific language governing permissions and
 * limitations under the License.
 */

package org.gradle.api.tasks.diagnostics

import org.gradle.api.JavaVersion
import org.gradle.integtests.fixtures.AbstractIntegrationSpec
import org.gradle.integtests.fixtures.ToBeFixedForConfigurationCache

class OutgoingVariantsReportTaskIntegrationTest extends AbstractIntegrationSpec {
    def setup() {
        settingsFile << """
            rootProject.name = "myLib"
        """
    }

    @ToBeFixedForConfigurationCache(because = ":outgoingVariants")
    def "reports outgoing variants of a Java Library"() {
        buildFile << """
            plugins { id 'java-library' }
            group = 'org'
            version = '1.0'
        """

        when:
        run ':outgoingVariants'

        then:
        def jarPath = file('build/libs/myLib-1.0.jar').getRelativePathFromBase()
        def builtMainClassesPath = file('build/classes/java/main').getRelativePathFromBase()
        def builtMainResourcesPath = file('build/resources/main').getRelativePathFromBase()
        def sourceMainJavaPath = file('src/main/java').getRelativePathFromBase()
        def sourceMainResourcePath = file( 'src/main/resources').getRelativePathFromBase()
        def resultsBinPath = file('build/test-results/test/binary').getRelativePathFromBase()
        outputContains """> Task :outgoingVariants
--------------------------------------------------
Variant apiElements
--------------------------------------------------
Description = API elements for main.

Capabilities
    - org:myLib:1.0 (default capability)
Attributes
    - org.gradle.category            = library
    - org.gradle.dependency.bundling = external
    - org.gradle.jvm.version         = ${JavaVersion.current().majorVersion}
    - org.gradle.libraryelements     = jar
    - org.gradle.usage               = java-api

Artifacts
    - $jarPath (artifactType = jar)

Secondary variants (*)
    - Variant : classes
       - Attributes
          - org.gradle.category            = library
          - org.gradle.dependency.bundling = external
          - org.gradle.jvm.version         = ${JavaVersion.current().majorVersion}
          - org.gradle.libraryelements     = classes
          - org.gradle.usage               = java-api
       - Artifacts
          - $builtMainClassesPath (artifactType = java-classes-directory)

--------------------------------------------------
Variant mainSourceElements
--------------------------------------------------
Capabilities
    - org:myLib:1.0 (default capability)
Attributes
    - org.gradle.category            = verification
    - org.gradle.dependency.bundling = external
    - org.gradle.verificationtype    = main-sources

Artifacts
    - $sourceMainJavaPath (artifactType = directory)
    - $sourceMainResourcePath (artifactType = directory)

--------------------------------------------------
Variant runtimeElements
--------------------------------------------------
Description = Elements of runtime for main.

Capabilities
    - org:myLib:1.0 (default capability)
Attributes
    - org.gradle.category            = library
    - org.gradle.dependency.bundling = external
    - org.gradle.jvm.version         = ${JavaVersion.current().majorVersion}
    - org.gradle.libraryelements     = jar
    - org.gradle.usage               = java-runtime

Artifacts
    - $jarPath (artifactType = jar)

Secondary variants (*)
    - Variant : classes
       - Attributes
          - org.gradle.category            = library
          - org.gradle.dependency.bundling = external
          - org.gradle.jvm.version         = ${JavaVersion.current().majorVersion}
          - org.gradle.libraryelements     = classes
          - org.gradle.usage               = java-runtime
       - Artifacts
          - $builtMainClassesPath (artifactType = java-classes-directory)
    - Variant : resources
       - Attributes
          - org.gradle.category            = library
          - org.gradle.dependency.bundling = external
          - org.gradle.jvm.version         = ${JavaVersion.current().majorVersion}
          - org.gradle.libraryelements     = resources
          - org.gradle.usage               = java-runtime
       - Artifacts
          - $builtMainResourcesPath (artifactType = java-resources-directory)

--------------------------------------------------
Variant testResultsElementsForTest
--------------------------------------------------
Capabilities
    - org:myLib:1.0 (default capability)
Attributes
<<<<<<< HEAD
    - org.gradle.category      = documentation
    - org.gradle.docstype      = test-results-bin
    - org.gradle.targetname    = test
    - org.gradle.testsuitename = test
    - org.gradle.testsuitetype = unit-test
    - org.gradle.usage         = verification
=======
    - org.gradle.category              = verification
    - org.gradle.testsuite.name        = test
    - org.gradle.testsuite.target.name = test
    - org.gradle.testsuite.type        = unit-tests
    - org.gradle.verificationtype      = test-results
>>>>>>> a0076ccd

Artifacts
    - $resultsBinPath (artifactType = directory)
"""
        and:
        doesNotHaveLegacyVariantsLegend()
        hasSecondaryVariantsLegend()
    }

    @ToBeFixedForConfigurationCache(because = ":outgoingVariants")
    def "reports outgoing variants of a Java Library with documentation"() {
        buildFile << """
            plugins { id 'java-library' }
            java {
                withJavadocJar()
                withSourcesJar()
            }
            group = 'org'
            version = '1.0'
        """

        when:
        run ':outgoingVariants'

        then:
        def jarPath = file('build/libs/myLib-1.0.jar').getRelativePathFromBase()
        def javadocJarPath = file('build/libs/myLib-1.0-javadoc.jar').getRelativePathFromBase()
        def sourcesJarPath = file('build/libs/myLib-1.0-sources.jar').getRelativePathFromBase()
        def builtMainClassesPath = file('build/classes/java/main').getRelativePathFromBase()
        def builtMainResourcesPath = file('build/resources/main').getRelativePathFromBase()
        def sourceMainJavaPath = file('src/main/java').getRelativePathFromBase()
        def sourceMainResourcePath = file('src/main/resources').getRelativePathFromBase()
        def resultsBinPath = file('build/test-results/test/binary').getRelativePathFromBase()
        outputContains """> Task :outgoingVariants
--------------------------------------------------
Variant apiElements
--------------------------------------------------
Description = API elements for main.

Capabilities
    - org:myLib:1.0 (default capability)
Attributes
    - org.gradle.category            = library
    - org.gradle.dependency.bundling = external
    - org.gradle.jvm.version         = ${JavaVersion.current().majorVersion}
    - org.gradle.libraryelements     = jar
    - org.gradle.usage               = java-api

Artifacts
    - $jarPath (artifactType = jar)

Secondary variants (*)
    - Variant : classes
       - Attributes
          - org.gradle.category            = library
          - org.gradle.dependency.bundling = external
          - org.gradle.jvm.version         = ${JavaVersion.current().majorVersion}
          - org.gradle.libraryelements     = classes
          - org.gradle.usage               = java-api
       - Artifacts
          - $builtMainClassesPath (artifactType = java-classes-directory)

--------------------------------------------------
Variant javadocElements
--------------------------------------------------
Description = javadoc elements for main.

Capabilities
    - org:myLib:1.0 (default capability)
Attributes
    - org.gradle.category            = documentation
    - org.gradle.dependency.bundling = external
    - org.gradle.docstype            = javadoc
    - org.gradle.usage               = java-runtime

Artifacts
    - $javadocJarPath (artifactType = jar)

--------------------------------------------------
Variant mainSourceElements
--------------------------------------------------
Capabilities
    - org:myLib:1.0 (default capability)
Attributes
    - org.gradle.category            = verification
    - org.gradle.dependency.bundling = external
    - org.gradle.verificationtype    = main-sources

Artifacts
    - $sourceMainJavaPath (artifactType = directory)
    - $sourceMainResourcePath (artifactType = directory)

--------------------------------------------------
Variant runtimeElements
--------------------------------------------------
Description = Elements of runtime for main.

Capabilities
    - org:myLib:1.0 (default capability)
Attributes
    - org.gradle.category            = library
    - org.gradle.dependency.bundling = external
    - org.gradle.jvm.version         = ${JavaVersion.current().majorVersion}
    - org.gradle.libraryelements     = jar
    - org.gradle.usage               = java-runtime

Artifacts
    - $jarPath (artifactType = jar)

Secondary variants (*)
    - Variant : classes
       - Attributes
          - org.gradle.category            = library
          - org.gradle.dependency.bundling = external
          - org.gradle.jvm.version         = ${JavaVersion.current().majorVersion}
          - org.gradle.libraryelements     = classes
          - org.gradle.usage               = java-runtime
       - Artifacts
          - $builtMainClassesPath (artifactType = java-classes-directory)
    - Variant : resources
       - Attributes
          - org.gradle.category            = library
          - org.gradle.dependency.bundling = external
          - org.gradle.jvm.version         = ${JavaVersion.current().majorVersion}
          - org.gradle.libraryelements     = resources
          - org.gradle.usage               = java-runtime
       - Artifacts
          - $builtMainResourcesPath (artifactType = java-resources-directory)

--------------------------------------------------
Variant sourcesElements
--------------------------------------------------
Description = sources elements for main.

Capabilities
    - org:myLib:1.0 (default capability)
Attributes
    - org.gradle.category            = documentation
    - org.gradle.dependency.bundling = external
    - org.gradle.docstype            = sources
    - org.gradle.usage               = java-runtime

Artifacts
    - $sourcesJarPath (artifactType = jar)

--------------------------------------------------
Variant testResultsElementsForTest
--------------------------------------------------
Capabilities
    - org:myLib:1.0 (default capability)
Attributes
<<<<<<< HEAD
    - org.gradle.category      = documentation
    - org.gradle.docstype      = test-results-bin
    - org.gradle.targetname    = test
    - org.gradle.testsuitename = test
    - org.gradle.testsuitetype = unit-test
    - org.gradle.usage         = verification
=======
    - org.gradle.category              = verification
    - org.gradle.testsuite.name        = test
    - org.gradle.testsuite.target.name = test
    - org.gradle.testsuite.type        = unit-tests
    - org.gradle.verificationtype      = test-results
>>>>>>> a0076ccd

Artifacts
    - $resultsBinPath (artifactType = directory)
"""
        and:
        doesNotHaveLegacyVariantsLegend()
        hasSecondaryVariantsLegend()
    }

    @ToBeFixedForConfigurationCache(because = ":outgoingVariants")
    def "reports a single outgoing variant of a Java Library"() {
        buildFile << """
            plugins { id 'java-library' }
            group = 'org'
            version = '1.0'
        """

        when:
        run ':outgoingVariants', '--variant', 'runtimeElements'

        then:
        def jarPath = file('build/libs/myLib-1.0.jar').getRelativePathFromBase()
        def builtMainClassesPath = file('build/classes/java/main').getRelativePathFromBase()
        def builtMainResourcesPath = file('build/resources/main').getRelativePathFromBase()
        outputContains """> Task :outgoingVariants
--------------------------------------------------
Variant runtimeElements
--------------------------------------------------
Description = Elements of runtime for main.

Capabilities
    - org:myLib:1.0 (default capability)
Attributes
    - org.gradle.category            = library
    - org.gradle.dependency.bundling = external
    - org.gradle.jvm.version         = ${JavaVersion.current().majorVersion}
    - org.gradle.libraryelements     = jar
    - org.gradle.usage               = java-runtime

Artifacts
    - $jarPath (artifactType = jar)

Secondary variants (*)
    - Variant : classes
       - Attributes
          - org.gradle.category            = library
          - org.gradle.dependency.bundling = external
          - org.gradle.jvm.version         = ${JavaVersion.current().majorVersion}
          - org.gradle.libraryelements     = classes
          - org.gradle.usage               = java-runtime
       - Artifacts
          - $builtMainClassesPath (artifactType = java-classes-directory)
    - Variant : resources
       - Attributes
          - org.gradle.category            = library
          - org.gradle.dependency.bundling = external
          - org.gradle.jvm.version         = ${JavaVersion.current().majorVersion}
          - org.gradle.libraryelements     = resources
          - org.gradle.usage               = java-runtime
       - Artifacts
          - $builtMainResourcesPath (artifactType = java-resources-directory)
"""

        and:
        doesNotHaveLegacyVariantsLegend()
        hasSecondaryVariantsLegend()
    }

    @ToBeFixedForConfigurationCache(because = ":outgoingVariants")
    def "lists all variant names when using a wrong variant name"() {
        buildFile << """
            plugins { id 'java-library' }
        """

        when:
        run ':outgoingVariants', '--variant', 'nope'

        then:
        outputContains("""> Task :outgoingVariants
There is no variant named 'nope' defined on this project.
Here are the available outgoing variants: apiElements, archives, default, mainSourceElements, runtimeElements, testResultsElementsForTest
""")
        and:
        doesNotHaveLegacyVariantsLegend()
        doesNotHaveSecondaryVariantsLegend()

    }

    @ToBeFixedForConfigurationCache(because = ":outgoingVariants")
    def "can show all variants"() {
        buildFile << """
            plugins { id 'java-library' }
            group = 'org'
            version = '1.0'
        """

        when:
        executer.expectDeprecationWarning('(l) Legacy or deprecated configuration. Those are variants created for backwards compatibility which are both resolvable and consumable.')
        run ':outgoingVariants', '--all'

        then:
        def jarPath = file('build/libs/myLib-1.0.jar').getRelativePathFromBase()
        def builtMainClassesPath = file('build/classes/java/main').getRelativePathFromBase()
        def builtMainResourcesPath = file('build/resources/main').getRelativePathFromBase()
        def sourceMainJavaPath = file('src/main/java').getRelativePathFromBase()
        def sourceMainResourcePath = file('src/main/resources').getRelativePathFromBase()
        def resultsBinPath = file('build/test-results/test/binary').getRelativePathFromBase()
        outputContains """> Task :outgoingVariants
--------------------------------------------------
Variant apiElements
--------------------------------------------------
Description = API elements for main.

Capabilities
    - org:myLib:1.0 (default capability)
Attributes
    - org.gradle.category            = library
    - org.gradle.dependency.bundling = external
    - org.gradle.jvm.version         = ${JavaVersion.current().majorVersion}
    - org.gradle.libraryelements     = jar
    - org.gradle.usage               = java-api

Artifacts
    - $jarPath (artifactType = jar)

Secondary variants (*)
    - Variant : classes
       - Attributes
          - org.gradle.category            = library
          - org.gradle.dependency.bundling = external
          - org.gradle.jvm.version         = ${JavaVersion.current().majorVersion}
          - org.gradle.libraryelements     = classes
          - org.gradle.usage               = java-api
       - Artifacts
          - $builtMainClassesPath (artifactType = java-classes-directory)

--------------------------------------------------
Variant archives (l)
--------------------------------------------------
Description = Configuration for archive artifacts.

Artifacts
    - $jarPath (artifactType = jar)

--------------------------------------------------
Variant default (l)
--------------------------------------------------
Description = Configuration for default artifacts.

Artifacts
    - $jarPath (artifactType = jar)

--------------------------------------------------
Variant mainSourceElements
--------------------------------------------------
Capabilities
    - org:myLib:1.0 (default capability)
Attributes
    - org.gradle.category            = verification
    - org.gradle.dependency.bundling = external
    - org.gradle.verificationtype    = main-sources

Artifacts
    - $sourceMainJavaPath (artifactType = directory)
    - $sourceMainResourcePath (artifactType = directory)

--------------------------------------------------
Variant runtimeElements
--------------------------------------------------
Description = Elements of runtime for main.

Capabilities
    - org:myLib:1.0 (default capability)
Attributes
    - org.gradle.category            = library
    - org.gradle.dependency.bundling = external
    - org.gradle.jvm.version         = ${JavaVersion.current().majorVersion}
    - org.gradle.libraryelements     = jar
    - org.gradle.usage               = java-runtime

Artifacts
    - $jarPath (artifactType = jar)

Secondary variants (*)
    - Variant : classes
       - Attributes
          - org.gradle.category            = library
          - org.gradle.dependency.bundling = external
          - org.gradle.jvm.version         = ${JavaVersion.current().majorVersion}
          - org.gradle.libraryelements     = classes
          - org.gradle.usage               = java-runtime
       - Artifacts
          - $builtMainClassesPath (artifactType = java-classes-directory)
    - Variant : resources
       - Attributes
          - org.gradle.category            = library
          - org.gradle.dependency.bundling = external
          - org.gradle.jvm.version         = ${JavaVersion.current().majorVersion}
          - org.gradle.libraryelements     = resources
          - org.gradle.usage               = java-runtime
       - Artifacts
          - $builtMainResourcesPath (artifactType = java-resources-directory)

--------------------------------------------------
Variant testResultsElementsForTest
--------------------------------------------------
Capabilities
    - org:myLib:1.0 (default capability)
Attributes
<<<<<<< HEAD
    - org.gradle.category      = documentation
    - org.gradle.docstype      = test-results-bin
    - org.gradle.targetname    = test
    - org.gradle.testsuitename = test
    - org.gradle.testsuitetype = unit-test
    - org.gradle.usage         = verification
=======
    - org.gradle.category              = verification
    - org.gradle.testsuite.name        = test
    - org.gradle.testsuite.target.name = test
    - org.gradle.testsuite.type        = unit-tests
    - org.gradle.verificationtype      = test-results
>>>>>>> a0076ccd

Artifacts
    - $resultsBinPath (artifactType = directory)
"""

        and:
        hasLegacyVariantsLegend()
        hasSecondaryVariantsLegend()
    }

    @ToBeFixedForConfigurationCache(because = ":outgoingVariants")
    def "prints explicit capabilities"() {
        buildFile << """
            plugins { id 'java-library' }

            configurations.runtimeElements.outgoing {
                capability("org.test:extra:1.0")
                capability("org.test:other:3.0")
            }
"""

        when:
        run ':outgoingVariants', '--variant', 'runtimeElements'

        then:
        outputContains """> Task :outgoingVariants
--------------------------------------------------
Variant runtimeElements
--------------------------------------------------
Description = Elements of runtime for main.

Capabilities
    - org.test:extra:1.0
    - org.test:other:3.0
"""
    }

    @ToBeFixedForConfigurationCache(because = ":outgoingVariants")
    def "reports artifacts without explicit type"() {
        buildFile << """
            plugins { id 'java-library' }

            group = 'org'
            version = '1.0'

            configurations.runtimeElements.outgoing.variants {
                classes {
                   artifact(file("foo"))
                }
            }
        """

        when:
        run ':outgoingVariants', '--variant', 'runtimeElements'

        then:
        def jarPath = file('build/libs/myLib-1.0.jar').getRelativePathFromBase()
        def builtMainClassesPath = file('build/classes/java/main').getRelativePathFromBase()
        def builtMainResourcesPath = file('build/resources/main').getRelativePathFromBase()
        outputContains """> Task :outgoingVariants
--------------------------------------------------
Variant runtimeElements
--------------------------------------------------
Description = Elements of runtime for main.

Capabilities
    - org:myLib:1.0 (default capability)
Attributes
    - org.gradle.category            = library
    - org.gradle.dependency.bundling = external
    - org.gradle.jvm.version         = ${JavaVersion.current().majorVersion}
    - org.gradle.libraryelements     = jar
    - org.gradle.usage               = java-runtime

Artifacts
    - $jarPath (artifactType = jar)

Secondary variants (*)
    - Variant : classes
       - Attributes
          - org.gradle.category            = library
          - org.gradle.dependency.bundling = external
          - org.gradle.jvm.version         = ${JavaVersion.current().majorVersion}
          - org.gradle.libraryelements     = classes
          - org.gradle.usage               = java-runtime
       - Artifacts
          - $builtMainClassesPath (artifactType = java-classes-directory)
          - foo
    - Variant : resources
       - Attributes
          - org.gradle.category            = library
          - org.gradle.dependency.bundling = external
          - org.gradle.jvm.version         = ${JavaVersion.current().majorVersion}
          - org.gradle.libraryelements     = resources
          - org.gradle.usage               = java-runtime
       - Artifacts
          - $builtMainResourcesPath (artifactType = java-resources-directory)
"""

        and:
        doesNotHaveLegacyVariantsLegend()
        hasSecondaryVariantsLegend()
    }

    private void hasSecondaryVariantsLegend() {
        outputContains("(*) Secondary variants are variants created via the Configuration#getOutgoing(): ConfigurationPublications API which also participate in selection, in addition to the configuration itself.")
    }

    private void doesNotHaveSecondaryVariantsLegend() {
        outputDoesNotContain("(*) Secondary variants are variants created via the Configuration#getOutgoing(): ConfigurationPublications API which also participate in selection, in addition to the configuration itself.")
    }

    private void hasLegacyVariantsLegend() {
        outputContains("(l) Legacy or deprecated configuration. Those are variants created for backwards compatibility which are both resolvable and consumable.")
    }

    private void doesNotHaveLegacyVariantsLegend() {
        outputDoesNotContain("(l) Legacy or deprecated configuration. Those are variants created for backwards compatibility which are both resolvable and consumable.")
    }
}<|MERGE_RESOLUTION|>--- conflicted
+++ resolved
@@ -131,20 +131,11 @@
 Capabilities
     - org:myLib:1.0 (default capability)
 Attributes
-<<<<<<< HEAD
-    - org.gradle.category      = documentation
-    - org.gradle.docstype      = test-results-bin
-    - org.gradle.targetname    = test
-    - org.gradle.testsuitename = test
-    - org.gradle.testsuitetype = unit-test
-    - org.gradle.usage         = verification
-=======
     - org.gradle.category              = verification
     - org.gradle.testsuite.name        = test
     - org.gradle.testsuite.target.name = test
-    - org.gradle.testsuite.type        = unit-tests
+    - org.gradle.testsuite.type        = unit-test
     - org.gradle.verificationtype      = test-results
->>>>>>> a0076ccd
 
 Artifacts
     - $resultsBinPath (artifactType = directory)
@@ -296,20 +287,11 @@
 Capabilities
     - org:myLib:1.0 (default capability)
 Attributes
-<<<<<<< HEAD
-    - org.gradle.category      = documentation
-    - org.gradle.docstype      = test-results-bin
-    - org.gradle.targetname    = test
-    - org.gradle.testsuitename = test
-    - org.gradle.testsuitetype = unit-test
-    - org.gradle.usage         = verification
-=======
     - org.gradle.category              = verification
     - org.gradle.testsuite.name        = test
     - org.gradle.testsuite.target.name = test
-    - org.gradle.testsuite.type        = unit-tests
+    - org.gradle.testsuite.type        = unit-test
     - org.gradle.verificationtype      = test-results
->>>>>>> a0076ccd
 
 Artifacts
     - $resultsBinPath (artifactType = directory)
@@ -519,20 +501,11 @@
 Capabilities
     - org:myLib:1.0 (default capability)
 Attributes
-<<<<<<< HEAD
-    - org.gradle.category      = documentation
-    - org.gradle.docstype      = test-results-bin
-    - org.gradle.targetname    = test
-    - org.gradle.testsuitename = test
-    - org.gradle.testsuitetype = unit-test
-    - org.gradle.usage         = verification
-=======
     - org.gradle.category              = verification
     - org.gradle.testsuite.name        = test
     - org.gradle.testsuite.target.name = test
-    - org.gradle.testsuite.type        = unit-tests
+    - org.gradle.testsuite.type        = unit-test
     - org.gradle.verificationtype      = test-results
->>>>>>> a0076ccd
 
 Artifacts
     - $resultsBinPath (artifactType = directory)
