--- conflicted
+++ resolved
@@ -465,7 +465,22 @@
             ]
         },
         {
-<<<<<<< HEAD
+            "type": "org.gradle.api.plugins.JavaApplication",
+            "member": "Method org.gradle.api.plugins.JavaApplication.getMainClassName()",
+            "acceptation": "Removing deprecated method in Gradle 8.0",
+            "changes": [
+                "Method has been removed"
+            ]
+        },
+        {
+            "type": "org.gradle.api.plugins.JavaApplication",
+            "member": "Method org.gradle.api.plugins.JavaApplication.setMainClassName(java.lang.String)",
+            "acceptation": "Removing deprecated method in Gradle 8.0",
+            "changes": [
+                "Method has been removed"
+            ]
+        },
+        {
             "type": "org.gradle.testing.jacoco.plugins.JacocoPluginExtension",
             "member": "Field project",
             "acceptation": "Removing deprecated field in Gradle 8.0",
@@ -484,23 +499,14 @@
         {
             "type": "org.gradle.testing.jacoco.plugins.JacocoPluginExtension",
             "member": "Method org.gradle.testing.jacoco.plugins.JacocoPluginExtension.setReportsDir(org.gradle.api.provider.Provider)",
-=======
-            "type": "org.gradle.api.plugins.JavaApplication",
-            "member": "Method org.gradle.api.plugins.JavaApplication.getMainClassName()",
->>>>>>> 7e771627
             "acceptation": "Removing deprecated method in Gradle 8.0",
             "changes": [
                 "Method has been removed"
             ]
         },
         {
-<<<<<<< HEAD
             "type": "org.gradle.testing.jacoco.plugins.JacocoPluginExtension",
             "member": "Method org.gradle.testing.jacoco.plugins.JacocoPluginExtension.setReportsDir(java.io.File)",
-=======
-            "type": "org.gradle.api.plugins.JavaApplication",
-            "member": "Method org.gradle.api.plugins.JavaApplication.setMainClassName(java.lang.String)",
->>>>>>> 7e771627
             "acceptation": "Removing deprecated method in Gradle 8.0",
             "changes": [
                 "Method has been removed"
