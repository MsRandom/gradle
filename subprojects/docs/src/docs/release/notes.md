## New and noteworthy

Here are the new features introduced in this Gradle release.

<!--
IMPORTANT: if this is a patch release, ensure that a prominent link is included in the foreword to all releases of the same minor stream.
Add-->

### Software Model DSL for declaring dependencies on external module

It is now possible to declare dependencies on external modules via a strongly typed DSL:

    model {
        components {
            main(JvmLibrarySpec) {
                dependencies {
                    // external module dependency can start with either group or module
                    group 'com.acme' module 'artifact' version '1.0'
                    module 'artifact' group 'com.acme' version '1.0'

                    // shorthand module notation also works, version number is optional
                    module 'com.acme:artifact:1.42'
                }
            }
        }
    }

### Performance improvements

Should mention Java compile avoidance

### Software model changes

TBD - Binary names are now scoped to the component they belong to. This means multiple components can have binaries with a given name. For example, several library components
might have a `jar` binary. This allows binaries to have names that reflect their relationship to the component, rather than their absolute location in the software model.

#### Convenient configuration of scalar properties from Groovy

The Groovy DSL for configuring model nodes now supports automatic conversions of types for scalar types, making it very easy to use one type for another. In particular, you can use a `String` wherever a scalar type is expected. For example:

    enum FailType {
       FAIL_BUILD,
       WARNING
    }

    @Managed
    interface CoverageConfiguration {
       double getMinClassCoverage()
       void setMinClassCoverage(double minCoverage)

       double getMinPackageCoverage()
       void setMinPackageCoverage(double minCoverage)

       FailType getFailType()
       void setFailType(FailType failType)

       File getReportTemplateDir()
       void setReportTemplateDir(File templateDir)
    }

    model {
        coverage {
           minClassCoverage = '0.7' // can use a `String` where a `double` was expected
           minPackageCoverage = 1L // can use a `long` where a `double` was expected
           failType = 'WARNING' // can use a `String` instead of an `Enum`
           templateReportDir = 'src/templates/coverage' // creates a `File` which path is relative to the current project directory
        }
    }

#### Component level dependencies for Java libraries

In most cases it is more natural and convenient to define dependencies per component rather than individually on a source set and it is now possible to do so when defining a Java library.

Example:

    apply plugin: "jvm-component"

    model {
      components {
        main(JvmLibrarySpec) {
          dependencies {
            library "core"
          }
        }

        core(JvmLibrarySpec) {
        }
      }
    }

Dependencies declared this way will apply to all source sets for the component.

#### Managed internal views for binaries and components

Now it is possible to attach a `@Managed` internal view to any `BinarySpec` or `ComponentSpec` type. This allows pluign authors to attach extra properties to already registered binary and component types like `JarBinarySpec`.

Example:

    @Managed
    interface MyJarBinarySpecInternal extends JarBinarySpec {
        String getInternal()
        void setInternal(String internal)
    }

    class CustomPlugin extends RuleSource {
        @BinaryType
        public void register(BinaryTypeBuilder<JarBinarySpec> builder) {
            builder.internalView(MyJarBinarySpecInternal)
        }

        @Mutate
        void mutateInternal(ModelMap<MyJarBinarySpecInternal> binaries) {
            // ...
        }
    }

    apply plugin: "jvm-component"

    model {
        components {
            myComponent(JvmLibrarySpec) {
                binaries.withType(MyJarBinarySpecInternal) { binary ->
                    binary.internal = "..."
                }
            }
        }
    }

Note: `@Managed` internal views registered on unmanaged types (like `JarBinarySpec`) are not yet visible in the top-level `binaries` container, and thus it's impossible to do things like:

    // This won't work:
    model {
        binaries.withType(MyJarBinarySpecInternal) {
            // ...
        }
    }

This feature is available for subtypes of `BinarySpec` and `ComponentSpec`.

#### Managed binary and component types

The `BinarySpec` and `ComponentSpec` types can now be extended via `@Managed` subtypes, allowing for declaration of `@Managed` components and binaries without having to provide a default implementation. `LibrarySpec` and `ApplicationSpec` can also be extended in this manner.

Example:

    @Managed
    interface SampleLibrarySpec extends LibrarySpec {
        String getPublicData()
        void setPublicData(String publicData)
    }

    class RegisterComponentRules extends RuleSource {
        @ComponentType
        void register(ComponentTypeBuilder<SampleLibrarySpec> builder) {
        }
    }
    apply plugin: RegisterComponentRules

    model {
        components {
            sampleLib(SampleLibrarySpec) {
                publicData = "public"
            }
        }
    }


#### Default implementation for unmanaged base binary and component types

It is now possible to declare a default implementation for a base component or a binary type, and extend it via further managed subtypes.

    interface MyBaseBinarySpec extends BinarySpec {}

    class MyBaseBinarySpecImpl extends BaseBinarySpec implements MyBaseBinarySpec {}

    class BasePlugin extends RuleSource {
        @ComponentType
        public void registerMyBaseBinarySpec(ComponentTypeBuilder<MyBaseBinarySpec> builder) {
            builder.defaultImplementation(MyBaseBinarySpecImpl.class);
        }
    }

    @Managed
    interface MyCustomBinarySpec extends BaseBinarySpec {
        // Add some further managed properties
    }

    class CustomPlugin extends RuleSource {
        @ComponentType
        public void registerMyCustomBinarySpec(ComponentTypeBuilder<MyCustomBinarySpec> builder) {
            // No default implementation required
        }
    }

This functionality is available for unmanaged types extending `ComponentSpec` and `BinarySpec`.

#### Internal views for unmanaged binary and component types

The goal of the new internal views feature is for plugin authors to be able to draw a clear line between public and internal APIs of their plugins regarding model elements.
By declaring some functionality in internal views (as opposed to exposing it on a public type), the plugin author can let users know that the given functionality is intended
for the plugin's internal bookkeeping, and should not be considered part of the public API of the plugin.

Internal views must be interfaces, but they don't need to extend the public type they are registered for.

**Example:** A plugin could introduce a new binary type like this:

    /**
     * Documented public type exposed by the plugin
     */
    interface MyBinarySpec extends BinarySpec {
        // Functionality exposed to the public
    }

    // Undocumented internal type used by the plugin itself only
    interface MyBinarySpecInternal extends MyBinarySpec {
        String getInternalData();
        void setInternalData(String internalData);
    }

    class MyBinarySpecImpl implements MyBinarySpecInternal {
        private String internalData;
        String getInternalData() { return internalData; }
        void setInternalData(String internalData) { this.internalData = internalData; }
    }

    class MyBinarySpecPlugin extends RuleSource {
        @BinaryType
        public void registerMyBinarySpec(BinaryTypeBuilder<MyBinarySpec> builder) {
            builder.defaultImplementation(MyBinarySpecImpl.class);
            builder.internalView(MyBinarySpecInternal.class);
        }
    }

With this setup the plugin can expose `MyBinarySpec` to the user as the public API, while it can attach some additional information to each of those binaries internally.

Internal views registered for an unmanaged public type must be unmanaged themselves, and the default implementation of the public type must implement the internal view
(as `MyBinarySpecImpl` implements `MyBinarySpecInternal` in the example above).

It is also possible to attach internal views to `@Managed` types as well:

    @Managed
    interface MyManagedBinarySpec extends MyBinarySpec {}

    @Managed
    interface MyManagedBinarySpecInternal extends MyManagedBinarySpec {}

    class MyManagedBinarySpecPlugin extends RuleSource {
        @BinaryType
        public void registerMyManagedBinarySpec(BinaryTypeBuilder<MyManagedBinarySpec> builder) {
            builder.internalView(MyManagedBinarySpecInternal.class);
        }
    }

Internal views registered for a `@Managed` public type must themselves be `@Managed`.

This functionality is available for types extending `ComponentSpec` and `BinarySpec`.

### TestKit dependency decoupled from Gradle core dependencies

The method `DependencyHandler.gradleTestKit()` creates a dependency on the classes of the Gradle TestKit runtime classpath. In previous versions
of Gradle the TestKit dependency also declared transitive dependencies on other Gradle core classes and external libraries that ship with the Gradle distribution. This might lead to
version conflicts between the runtime classpath of the TestKit and user-defined libraries required for functional testing. A typical example for this scenario would be Google Guava.
With this version of Gradle, the Gradle TestKit dependency is represented by a fat and shaded JAR file containing Gradle core classes and classes of all required external dependencies
to avoid polluting the functional test runtime classpath.

### Visualising a project's build script dependencies

The new `buildEnvironment` task can be used to visualise the project's `buildscript` dependencies.
This task is implicitly available for all projects, much like the existing `dependencies` task.

The `buildEnvironment` task can be used to understand how the declared dependencies of project's build script actually resolve,
including transitive dependencies.

The feature was kindly contributed by [Ethan Hall](https://github.com/ethankhall).

### Checkstyle HTML report

The [`Checkstyle` task](dsl/org.gradle.api.plugins.quality.Checkstyle.html) now produces a HTML report on failure in addition to the existing XML report.
The, more human friendly, HTML report is now advertised instead of the XML report when it is available.

This feature was kindly contributed by [Sebastian Schuberth](https://github.com/sschuberth).

### Model rules improvements

#### Support for `LanguageSourceSet` model elements

This release facilitates adding source sets (subtypes of `LanguageSourceSet`) to arbitrary locations in the model space. A `LanguageSourceSet` can be attached to any @Managed type as a property, or used for
the elements of a ModelSet or ModelMap, or as a top level model element in it's own right.

### Support for external dependencies in the 'jvm-components' plugin

It is now possible to reference external dependencies when building a `JvmLibrary` using the `jvm-component` plugin.

TODO: Expand this and provide a DSL example.

### Model DSL improvements

TODO: `ModelMap` creation and configuration DSL syntax is now treated as nested rule. For example, an element can be configured using the configuration of a sibling as input:

    model {
        components {
            mylib { ... }
            test {
                targetPlatform = $.components.mylib.targetPlatform
            }
        }
    }

This means that a task can be configured using another task as input:

    model {
        tasks {
            jar { ... }
            dist(Zip) {
                def jar = $.tasks.jar // The `jar` task has been fully configured and will not change any further
                from jar.output
                into someDir
            }
        }
    }

This is also available for the various methods of `ModelMap`, such as `all` or `withType`:

    model {
        components {
            all {
                // Adds a rule for each component
                ...
            }
            withType(JvmLibrarySpec) {
                // Adds a rule for each JvmLibrarySpec component
                ...
            }
        }
    }

TODO: The properties of a `@Managed` type can be configured using nested configure methods:

    model {
        components {
            mylib {
                sources {
                    // Adds a rule to configure `mylib.sources`
                    ..
                }
                binaries {
                    // Adds a rule to configure `mylib.sources`
                    ...
                }
            }
        }
    }

This is automatically added for any property whose type is `@Managed`, or a `ModelMap<T>` or `ModelSet<T>`.

### Tooling API exposes source language level on EclipseProject model

The `EclipseProject` model now exposes the Java source language level via the
<a href="javadoc/org/gradle/tooling/model/eclipse/EclipseProject.html#getJavaSourceSettings">`getJavaSourceSettings()`</a> method.
IDE providers use this method to automatically determine the source language level. In turn users won't have to configure that anymore via the Gradle Eclipse plugin.

## Promoted features

Promoted features are features that were incubating in previous versions of Gradle but are now supported and subject to backwards compatibility.
See the User guide section on the “[Feature Lifecycle](userguide/feature_lifecycle.html)” for more information.

The following are the features that have been promoted in this Gradle release.

<!--
### Example promoted
-->

## Fixed issues

## Deprecations

<<<<<<< HEAD
### The `binaries` container is no longer accessible as a project extension

The `binaries` container is no longer bridged into the regular plugin space, and is now only visible to rules via model.
The `binaries` project extension has been removed.

For the following code that works in Gradle 2.8 and earlier:

    binaries.all {
        ...
    }

use this in Gradle 2.9:

    model {
        binaries {
            all {
                ...
            }
        }
    }

A similar change is required for `binaries.withType` and `binaries.matching`.

### Changes to the incubating native software model
=======
Features that have become superseded or irrelevant due to the natural evolution of Gradle become *deprecated*, and scheduled to be removed
in the next major Gradle version (Gradle 3.0). See the User guide section on the “[Feature Lifecycle](userguide/feature_lifecycle.html)” for more information.
>>>>>>> e66c683e

The following are the newly deprecated items in this Gradle release. If you have concerns about a deprecation, please raise it via the [Gradle Forums](http://discuss.gradle.org).

<!--
### Example deprecation
-->

<<<<<<< HEAD
### Changes to the experimental model rules DSL
=======
## Potential breaking changes

### Changes to TestKit's runtime classpath

- External dependencies e.g. Google Guava brought in by Gradle core libraries when using the TestKit runtime classpath are no longer usable in functional test code. Any external dependency required by the test code needs to be declared for the test classpath.
>>>>>>> e66c683e

### Changes to model rules DSL

- Properties and methods from owner closures are no longer visible.

### Changes to incubating software model

- All rule methods on `RuleSource` must not be private, and all other methods must be private.
- `BinarySpec.name` should no longer be considered a unique identifier for the binary within a project.
- The name for the 'build' task for a binary is now qualified with the name of its component. For example, `jar` in `mylib` will have a build task called 'mylibJar'
- The name for the compile tasks for a binary is now qualified with the name of its component.
- The top-level `binaries` container is now a `ModelMap` instead of a `DomainObjectContainer`. It is still accessible as `BinaryContainer`.
- `ComponentSpec.sources` and `BinarySpec.sources` now have true `ModelMap` semantics. Elements are created and configured on demand, and appear in the model report.
- It is no longer possible to configure `BinarySpec.sources` from the top-level `binaries` container: this functionality will be re-added in a subsequent release.
- `FunctionalSourceSet` is now a subtype of `ModelMap`, and no longer extends `Named`
- The implementation object of a `ComponentSpec`, `BinarySpec` or `LanguageSourceSet`, if defined, is no longer visible. These elements can only be accessed using their public types or internal view types.

### Changes to incubating Native Software Model

- Task names have changed for components with multiple variants. The library or executable name is now first.
- `org.gradle.language.PreprocessingTool` has moved to `org.gradle.nativeplatform.PreprocessingTool`
- TODO: Changes to discovered inputs/include paths

### Changes to incubating Java Software Model

- JVM libraries have a binary called `jar` rather than one qualified with the library name.
- When building a JVM library with multiple variants, the task and output directory names have changed. The library name is now first.
- The name of the task to build an API jar for a `JarBinarySpec` has been changed: what was previously "createMyLibApiJar" is now simply "myLibApiJar".

## External contributions

We would like to thank the following community members for making contributions to this release of Gradle.

* [Ethan Hall](https://github.com/ethankhall) - Addition of new `buildEnvironment` task.
* [Sebastian Schuberth](https://github.com/sschuberth) - Checkstyle HTML report.
* [Jeffry Gaston](https://github.com/mathjeff) - Debug message improvement.
* [Chun Yang](https://github.com/chunyang) - Play resources now properly maintain directory hierarchy.
* [Alexander Shoykhet](https://github.com/ashoykh) - Performance improvement for executing finalizer tasks with many dependencies.
* [Peter Ledbrook](https://github.com/pledbrook) - User Guide improvements.

We love getting contributions from the Gradle community. For information on contributing, please see [gradle.org/contribute](http://gradle.org/contribute).

## Known issues

Known issues are problems that were discovered post release that are directly related to changes made in this release.<|MERGE_RESOLUTION|>--- conflicted
+++ resolved
@@ -1,10 +1,6 @@
 ## New and noteworthy
 
 Here are the new features introduced in this Gradle release.
-
-<!--
-IMPORTANT: if this is a patch release, ensure that a prominent link is included in the foreword to all releases of the same minor stream.
-Add-->
 
 ### Software Model DSL for declaring dependencies on external module
 
@@ -374,35 +370,8 @@
 
 ## Deprecations
 
-<<<<<<< HEAD
-### The `binaries` container is no longer accessible as a project extension
-
-The `binaries` container is no longer bridged into the regular plugin space, and is now only visible to rules via model.
-The `binaries` project extension has been removed.
-
-For the following code that works in Gradle 2.8 and earlier:
-
-    binaries.all {
-        ...
-    }
-
-use this in Gradle 2.9:
-
-    model {
-        binaries {
-            all {
-                ...
-            }
-        }
-    }
-
-A similar change is required for `binaries.withType` and `binaries.matching`.
-
-### Changes to the incubating native software model
-=======
 Features that have become superseded or irrelevant due to the natural evolution of Gradle become *deprecated*, and scheduled to be removed
 in the next major Gradle version (Gradle 3.0). See the User guide section on the “[Feature Lifecycle](userguide/feature_lifecycle.html)” for more information.
->>>>>>> e66c683e
 
 The following are the newly deprecated items in this Gradle release. If you have concerns about a deprecation, please raise it via the [Gradle Forums](http://discuss.gradle.org).
 
@@ -410,15 +379,11 @@
 ### Example deprecation
 -->
 
-<<<<<<< HEAD
-### Changes to the experimental model rules DSL
-=======
 ## Potential breaking changes
 
 ### Changes to TestKit's runtime classpath
 
 - External dependencies e.g. Google Guava brought in by Gradle core libraries when using the TestKit runtime classpath are no longer usable in functional test code. Any external dependency required by the test code needs to be declared for the test classpath.
->>>>>>> e66c683e
 
 ### Changes to model rules DSL
 
