--- conflicted
+++ resolved
@@ -123,13 +123,7 @@
     api(libs.jsr305)
     api(libs.nativePlatform)
 
-<<<<<<< HEAD
     implementation(project(":base-asm"))
-    implementation(project(":core-jvm")) {
-        because("This is temporary, as ideally the core-jvm project would (optionally) depend on the core project.  This would require a base-core project, or some other common dep of both core and core-jvm to hold common code that is not yet created.")
-    }
-=======
->>>>>>> 5c8eec35
     implementation(project(":input-tracking"))
     implementation(project(":model-groovy"))
 
