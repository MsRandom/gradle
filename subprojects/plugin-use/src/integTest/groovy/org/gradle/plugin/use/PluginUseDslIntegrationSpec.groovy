--- conflicted
+++ resolved
@@ -109,17 +109,10 @@
 
     def "settings scripts can have plugin blocks"() {
         when:
-<<<<<<< HEAD
-        settingsFile.text = """
-          plugins {
-            id "noop" version "1.0"
-          }
-=======
         settingsFile << """
             plugins {
                 id "noop" version "1.0"
             }
->>>>>>> 5c0acd21
         """
 
         then:
@@ -138,11 +131,7 @@
 
         failure.assertHasLineNumber 1
         failure.assertHasFileName("Initialization script '$initScript.absolutePath'")
-<<<<<<< HEAD
         failure.assertThatCause(containsString("Only Project and Settings build scripts can contain plugins {} blocks"))
-=======
-        failure.assertThatCause(containsString("Only Project or Settings build scripts can contain plugins {} blocks"))
->>>>>>> 5c0acd21
         includesLinkToUserguide()
     }
 
@@ -158,11 +147,7 @@
 
         failure.assertHasLineNumber 1
         failure.assertHasFileName("Script '$scriptPlugin.absolutePath'")
-<<<<<<< HEAD
         failure.assertThatCause(containsString("Only Project and Settings build scripts can contain plugins {} blocks"))
-=======
-        failure.assertThatCause(containsString("Only Project or Settings build scripts can contain plugins {} blocks"))
->>>>>>> 5c0acd21
         includesLinkToUserguide()
     }
 
@@ -178,11 +163,7 @@
 
         failure.assertHasLineNumber 1
         failure.assertHasFileName("Script '$scriptPlugin.absolutePath'")
-<<<<<<< HEAD
         failure.assertThatCause(containsString("Only Project and Settings build scripts can contain plugins {} blocks"))
-=======
-        failure.assertThatCause(containsString("Only Project or Settings build scripts can contain plugins {} blocks"))
->>>>>>> 5c0acd21
         includesLinkToUserguide()
     }
 
