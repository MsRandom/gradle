{
    "acceptedApiChanges": [
        {
            "type": "org.gradle.caching.configuration.BuildCacheConfiguration",
            "member": "Method org.gradle.caching.configuration.BuildCacheConfiguration.getLocal()",
            "acceptation": "Local cache configuration is always a DirectoryBuildCache now",
            "changes": []
        },
        {
            "type": "org.gradle.api.tasks.Delete",
            "member": "Method org.gradle.api.tasks.Delete.getClock()",
            "acceptation": "Injected service removed",
            "changes": [
                "Method has been removed"
            ]
        },
        {
            "type": "org.gradle.api.tasks.Delete",
            "member": "Method org.gradle.api.tasks.Delete.getFileResolver()",
            "acceptation": "Injected service removed",
            "changes": [
                "Method has been removed"
            ]
        },
        {
            "type": "org.gradle.api.tasks.Delete",
            "member": "Method org.gradle.api.tasks.Delete.getFileSystem()",
            "acceptation": "Injected service removed",
            "changes": [
                "Method has been removed"
            ]
        },
        {
            "type": "org.gradle.api.tasks.AbstractCopyTask",
            "member": "Method org.gradle.api.tasks.AbstractCopyTask.getFileSystem()",
            "acceptation": "Legacy type removed",
            "changes": [
                "Method return type has changed"
            ]
        },
        {
            "type": "org.gradle.plugins.signing.SignOperation",
            "member": "Class org.gradle.plugins.signing.SignOperation",
            "acceptation": "Public type turned internal to forbid direct instantiation",
            "changes": [
                "Class is now abstract"
            ]
        },
        {
            "type": "org.gradle.api.tasks.compile.AbstractCompile",
            "member": "Method org.gradle.api.tasks.compile.AbstractCompile.compile()",
            "acceptation": "method shouldn't be used",
            "changes": [
                "Method has been removed"
            ]
        },
        {
<<<<<<< HEAD
            "type": "org.gradle.api.artifacts.repositories.IvyArtifactRepository",
            "member": "Class org.gradle.api.artifacts.repositories.IvyArtifactRepository",
            "acceptation": "Common methods extracted to UrlArtifactRepository",
            "changes": [
                "org.gradle.api.artifacts.repositories.UrlArtifactRepository"
            ]
        },
        {
            "type": "org.gradle.api.artifacts.repositories.MavenArtifactRepository",
            "member": "Class org.gradle.api.artifacts.repositories.MavenArtifactRepository",
            "acceptation": "Common methods extracted to UrlArtifactRepository",
            "changes": [
                "org.gradle.api.artifacts.repositories.UrlArtifactRepository"
            ]
=======
            "type": "org.gradle.language.nativeplatform.tasks.UnexportMainSymbol",
            "member": "Class org.gradle.language.nativeplatform.tasks.UnexportMainSymbol",
            "acceptation": "The class is incubating and was simply moved",
            "changes": [
                "Interface has been added"
            ]
        },
        {
            "type": "org.gradle.language.nativeplatform.tasks.UnexportMainSymbol",
            "member": "Method org.gradle.language.nativeplatform.tasks.UnexportMainSymbol.getObjects()",
            "acceptation": "The class is incubating and was simply moved",
            "changes": []
        },
        {
            "type": "org.gradle.language.nativeplatform.tasks.UnexportMainSymbol",
            "member": "Method org.gradle.language.nativeplatform.tasks.UnexportMainSymbol.getOutputDirectory()",
            "acceptation": "The class is incubating and was simply moved",
            "changes": []
        },
        {
            "type": "org.gradle.language.nativeplatform.tasks.UnexportMainSymbol",
            "member": "Method org.gradle.language.nativeplatform.tasks.UnexportMainSymbol.getRelocatedObjects()",
            "acceptation": "The class is incubating and was simply moved",
            "changes": []
        },
        {
            "type": "org.gradle.language.nativeplatform.tasks.UnexportMainSymbol",
            "member": "Method org.gradle.language.nativeplatform.tasks.UnexportMainSymbol.unexport(org.gradle.work.InputChanges)",
            "acceptation": "The class is incubating and was simply moved",
            "changes": []
        },
        {
            "type": "org.gradle.language.nativeplatform.tasks.UnexportMainSymbol",
            "member": "Constructor org.gradle.language.nativeplatform.tasks.UnexportMainSymbol()",
            "acceptation": "The class is incubating and was simply move",
            "changes": []
>>>>>>> 72319754
        }
    ]
}<|MERGE_RESOLUTION|>--- conflicted
+++ resolved
@@ -55,22 +55,6 @@
             ]
         },
         {
-<<<<<<< HEAD
-            "type": "org.gradle.api.artifacts.repositories.IvyArtifactRepository",
-            "member": "Class org.gradle.api.artifacts.repositories.IvyArtifactRepository",
-            "acceptation": "Common methods extracted to UrlArtifactRepository",
-            "changes": [
-                "org.gradle.api.artifacts.repositories.UrlArtifactRepository"
-            ]
-        },
-        {
-            "type": "org.gradle.api.artifacts.repositories.MavenArtifactRepository",
-            "member": "Class org.gradle.api.artifacts.repositories.MavenArtifactRepository",
-            "acceptation": "Common methods extracted to UrlArtifactRepository",
-            "changes": [
-                "org.gradle.api.artifacts.repositories.UrlArtifactRepository"
-            ]
-=======
             "type": "org.gradle.language.nativeplatform.tasks.UnexportMainSymbol",
             "member": "Class org.gradle.language.nativeplatform.tasks.UnexportMainSymbol",
             "acceptation": "The class is incubating and was simply moved",
@@ -107,7 +91,22 @@
             "member": "Constructor org.gradle.language.nativeplatform.tasks.UnexportMainSymbol()",
             "acceptation": "The class is incubating and was simply move",
             "changes": []
->>>>>>> 72319754
+        },
+        {
+            "type": "org.gradle.api.artifacts.repositories.IvyArtifactRepository",
+            "member": "Class org.gradle.api.artifacts.repositories.IvyArtifactRepository",
+            "acceptation": "Common methods extracted to UrlArtifactRepository",
+            "changes": [
+                "org.gradle.api.artifacts.repositories.UrlArtifactRepository"
+            ]
+        },
+        {
+            "type": "org.gradle.api.artifacts.repositories.MavenArtifactRepository",
+            "member": "Class org.gradle.api.artifacts.repositories.MavenArtifactRepository",
+            "acceptation": "Common methods extracted to UrlArtifactRepository",
+            "changes": [
+                "org.gradle.api.artifacts.repositories.UrlArtifactRepository"
+            ]
         }
     ]
 }