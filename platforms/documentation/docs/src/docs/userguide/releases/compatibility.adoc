--- conflicted
+++ resolved
@@ -54,10 +54,7 @@
 
 [[kotlin]]
 == Kotlin
-<<<<<<< HEAD
-=======
 
->>>>>>> bdf61332
 Gradle is tested with Kotlin 1.6.10 through 2.0.0-RC1.
 Beta and RC versions may or may not work.
 
